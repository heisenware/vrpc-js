# Changelog
All notable changes to this project will be documented in this file.

The format is based on [Keep a Changelog](http://keepachangelog.com/en/1.0.0/)
and this project adheres to [Semantic Versioning](http://semver.org/spec/v2.0.0.html).

<<<<<<< HEAD
## [2.0.0]

### Changed

- Rewrote `VrpcLocal.js` using classes
- Adapted tests to instantiate VrpcLocal with `new` keyword
- Removed VRPC_COMPILE_AS_ADDON and introduced VRPC_WITH_DL
- Removed previously deprecated `cpp` symbolic link

## [Unreleased]
=======
## [1.1.5] - 14 Jun 2018

### Changed

  - Increased maximum number of inflight ("open") callbacks
  - Updated dependent packages

## [1.1.4] - 04 Jun 2018
>>>>>>> fa01a5d9

### Added

  - Low-level addon tests

### Changed

  - vrpc's callCpp function to throw runtime exception in case of issues
  - DRYed addon.cpp, improved string conversions and exception text

### Fixed

  - Dev-Ops issue if installing twice (`cpp` soft-link is now forced)

## [1.1.3] - 01 Jun 2018

### Changed

- Updated dependencies
- Improved documentation

### Fixed

- Potential memory corruption if provided with non-null terminated strings
- Missing `inline` keyword on `get_signature` overload

## [1.1.2] - 01 Apr 2018

### Fixed

- Link to python example project in `README.md`
- Wrong path in `index.js`

## [1.1.1] - 01 Apr 2018

### Fixed

- Forgotten CHANGELOG.md file

## [1.1.0] - 01 Apr 2018

### Added

- This CHANGELOG.md file
- pandoc generated REAMDE.rst file


### Changed

- Renamed source folder `cpp` into `vrpc`, needed to please python's setup tools
  - Moved all non-test code into the new `vrpc` folder
  - Adapted all paths involving the old `cpp` folder
  - Adapted the `binding.gyp` template in `README.md`
  - Keeping backwards compatibility by generating `cpp` symbolic link
- Renamed environmental `BUILD_TESTS` to `BUILD_TEST` (has no external effect)
- Made building of python native extension conditional
  using `BUILD_TEST` and `BUILD_EXAMPLE`. This was needed to provide vrpc as
  pure python wheel.

### Fixed

- Python proxy constructor to be callable with variadic arguments
- Syntactic problems in `REAMDE.md` leading to mistakes in auto rst translation


## [1.0.2] - 16 Mar 2018

### Changed

- Link address to the C++ json library in `README.md`

### Removed

- Unnecessary npm-dependency `shortid`



## [1.0.1] - 14 Mar 2018

### Added

- Link to nodejs project example in `README.md`

### Fixed

- Typo and missing brace in `README.md`



## [1.0.0] - 14 Mar 2018

First public release<|MERGE_RESOLUTION|>--- conflicted
+++ resolved
@@ -4,7 +4,6 @@
 The format is based on [Keep a Changelog](http://keepachangelog.com/en/1.0.0/)
 and this project adheres to [Semantic Versioning](http://semver.org/spec/v2.0.0.html).
 
-<<<<<<< HEAD
 ## [2.0.0]
 
 ### Changed
@@ -14,8 +13,6 @@
 - Removed VRPC_COMPILE_AS_ADDON and introduced VRPC_WITH_DL
 - Removed previously deprecated `cpp` symbolic link
 
-## [Unreleased]
-=======
 ## [1.1.5] - 14 Jun 2018
 
 ### Changed
@@ -24,7 +21,6 @@
   - Updated dependent packages
 
 ## [1.1.4] - 04 Jun 2018
->>>>>>> fa01a5d9
 
 ### Added
 

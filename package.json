{
  "name": "vrpc",
<<<<<<< HEAD
  "version": "2.0.0",
=======
  "version": "1.1.3",
>>>>>>> 511f1e87
  "description": "Variadic Remote Procedure Calls",
  "main": "index.js",
  "directories": {
    "example": "examples"
  },
  "scripts": {
<<<<<<< HEAD
=======
    "postinstall": "ln -sf vrpc cpp",
>>>>>>> 511f1e87
    "test": "npm run test:cpp && npm run test:js",
    "test:cpp": "third_party/install.sh && BUILD_TEST=1 node-gyp rebuild && build/Release/vrpc-test",
    "test:js": "./node_modules/.bin/mocha test/js",
    "example": "BUILD_EXAMPLE=1 node-gyp rebuild && echo '\n' && node examples/Bar.js"
  },
  "keywords": [
    "language bindings",
    "RPC",
    "Remote Procedural Calls",
    "C++ to Node.js",
    "C++ to Python",
    "header-only",
    "C++14"
  ],
  "repository": {
    "type": "git",
    "url": "git+https://github.com/bheisen/vrpc.git"
  },
  "author": "Burkhard C. Heisen <burkhard.heisen@xsmail.com>",
  "license": "MIT",
  "bugs": {
    "url": "https://github.com/bheisen/vrpc-nodejs-example/issues"
  },
  "homepage": "https://github.com/bheisen/vrpc#readme",
  "devDependencies": {
    "mocha": "^3.4.2",
    "chai": "~4.1.0",
    "sinon": "^5.0.10"
  }
}<|MERGE_RESOLUTION|>--- conflicted
+++ resolved
@@ -1,20 +1,12 @@
 {
   "name": "vrpc",
-<<<<<<< HEAD
   "version": "2.0.0",
-=======
-  "version": "1.1.3",
->>>>>>> 511f1e87
   "description": "Variadic Remote Procedure Calls",
   "main": "index.js",
   "directories": {
     "example": "examples"
   },
   "scripts": {
-<<<<<<< HEAD
-=======
-    "postinstall": "ln -sf vrpc cpp",
->>>>>>> 511f1e87
     "test": "npm run test:cpp && npm run test:js",
     "test:cpp": "third_party/install.sh && BUILD_TEST=1 node-gyp rebuild && build/Release/vrpc-test",
     "test:js": "./node_modules/.bin/mocha test/js",

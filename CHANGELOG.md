--- conflicted
+++ resolved
@@ -4,7 +4,6 @@
 The format is based on [Keep a Changelog](http://keepachangelog.com/en/1.0.0/)
 and this project adheres to [Semantic Versioning](http://semver.org/spec/v2.0.0.html).
 
-<<<<<<< HEAD
 ## [unreleased]
 
 ### Added
@@ -126,7 +125,7 @@
   - Renamed `function` to `method`
 - Renamed VrpcFactory to VrpcAdapter
 - Renamed vrpc_local.py to VrpcLocal.py
-=======
+
 ## [1.1.7] - 31 Mar 2019
 
 ### Fixed
@@ -137,7 +136,6 @@
 
   - Nothing changed, this tag is identical to 1.1.5 for a technical issue during
     publishing
->>>>>>> f56b85b6
 
 ## [1.1.5] - 14 Jun 2018
 
